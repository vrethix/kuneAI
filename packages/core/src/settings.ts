import { config } from "dotenv";
import fs from "fs";
import path from "path";
import elizaLogger from "./logger.ts";

elizaLogger.info("Loading embedding settings:", {
    USE_OPENAI_EMBEDDING: process.env.USE_OPENAI_EMBEDDING,
    USE_OLLAMA_EMBEDDING: process.env.USE_OLLAMA_EMBEDDING,
    OLLAMA_EMBEDDING_MODEL:
        process.env.OLLAMA_EMBEDDING_MODEL || "mxbai-embed-large",
});

// Add this logging block
elizaLogger.info("Loading character settings:", {
    CHARACTER_PATH: process.env.CHARACTER_PATH,
    ARGV: process.argv,
    CHARACTER_ARG: process.argv.find((arg) => arg.startsWith("--character=")),
    CWD: process.cwd(),
});

interface Settings {
    [key: string]: string | undefined;
}

interface NamespacedSettings {
    [namespace: string]: Settings;
}

let environmentSettings: Settings = {};

/**
 * Determines if code is running in a browser environment
 * @returns {boolean} True if in browser environment
 */
const isBrowser = (): boolean => {
    return (
        typeof window !== "undefined" && typeof window.document !== "undefined"
    );
};

/**
 * Recursively searches for a .env file starting from the current directory
 * and moving up through parent directories (Node.js only)
 * @param {string} [startDir=process.cwd()] - Starting directory for the search
 * @returns {string|null} Path to the nearest .env file or null if not found
 */
export function findNearestEnvFile(startDir = process.cwd()) {
    if (isBrowser()) return null;

    let currentDir = startDir;

    // Continue searching until we reach the root directory
    while (currentDir !== path.parse(currentDir).root) {
        const envPath = path.join(currentDir, ".env");

        if (fs.existsSync(envPath)) {
            return envPath;
        }

        // Move up to parent directory
        currentDir = path.dirname(currentDir);
    }

    // Check root directory as well
    const rootEnvPath = path.join(path.parse(currentDir).root, ".env");
    return fs.existsSync(rootEnvPath) ? rootEnvPath : null;
}

/**
 * Configures environment settings for browser usage
 * @param {Settings} settings - Object containing environment variables
 */
export function configureSettings(settings: Settings) {
    environmentSettings = { ...settings };
}

/**
 * Loads environment variables from the nearest .env file in Node.js
 * or returns configured settings in browser
 * @returns {Settings} Environment variables object
 * @throws {Error} If no .env file is found in Node.js environment
 */
export function loadEnvConfig(): Settings {
    // For browser environments, return the configured settings
    if (isBrowser()) {
        return environmentSettings;
    }

    // Node.js environment: load from .env file
    const envPath = findNearestEnvFile();

    // attempt to Load the .env file into process.env
    const result = config(envPath ? { path: envPath } : {});

    if (!result.error) {
        console.log(`Loaded .env file from: ${envPath}`);
    }
<<<<<<< HEAD
=======

    console.log(`Loaded .env file from: ${envPath}`);
    
    // Parse namespaced settings
    const namespacedSettings = parseNamespacedSettings(process.env as Settings);
    
    // Attach to process.env for backward compatibility
    Object.entries(namespacedSettings).forEach(([namespace, settings]) => {
        process.env[`__namespaced_${namespace}`] = JSON.stringify(settings);
    });

>>>>>>> 40bdb8fa
    return process.env as Settings;
}

/**
 * Gets a specific environment variable
 * @param {string} key - The environment variable key
 * @param {string} [defaultValue] - Optional default value if key doesn't exist
 * @returns {string|undefined} The environment variable value or default value
 */
export function getEnvVariable(
    key: string,
    defaultValue?: string
): string | undefined {
    if (isBrowser()) {
        return environmentSettings[key] || defaultValue;
    }
    return process.env[key] || defaultValue;
}

/**
 * Checks if a specific environment variable exists
 * @param {string} key - The environment variable key
 * @returns {boolean} True if the environment variable exists
 */
export function hasEnvVariable(key: string): boolean {
    if (isBrowser()) {
        return key in environmentSettings;
    }
    return key in process.env;
}

// Initialize settings based on environment
export const settings = isBrowser() ? environmentSettings : loadEnvConfig();
<<<<<<< HEAD

elizaLogger.info("Parsed settings:", {
    USE_OPENAI_EMBEDDING: settings.USE_OPENAI_EMBEDDING,
    USE_OPENAI_EMBEDDING_TYPE: typeof settings.USE_OPENAI_EMBEDDING,
    USE_OLLAMA_EMBEDDING: settings.USE_OLLAMA_EMBEDDING,
    USE_OLLAMA_EMBEDDING_TYPE: typeof settings.USE_OLLAMA_EMBEDDING,
    OLLAMA_EMBEDDING_MODEL:
        settings.OLLAMA_EMBEDDING_MODEL || "mxbai-embed-large",
});

export default settings;
=======
export default settings;

// Add this function to parse namespaced settings
function parseNamespacedSettings(env: Settings): NamespacedSettings {
    const namespaced: NamespacedSettings = {};
    
    for (const [key, value] of Object.entries(env)) {
        if (!value) continue;
        
        const [namespace, ...rest] = key.split('.');
        if (!namespace || rest.length === 0) continue;
        
        const settingKey = rest.join('.');
        namespaced[namespace] = namespaced[namespace] || {};
        namespaced[namespace][settingKey] = value;
    }
    
    return namespaced;
}
>>>>>>> 40bdb8fa
<|MERGE_RESOLUTION|>--- conflicted
+++ resolved
@@ -95,20 +95,15 @@
     if (!result.error) {
         console.log(`Loaded .env file from: ${envPath}`);
     }
-<<<<<<< HEAD
-=======
 
-    console.log(`Loaded .env file from: ${envPath}`);
-    
     // Parse namespaced settings
     const namespacedSettings = parseNamespacedSettings(process.env as Settings);
-    
+
     // Attach to process.env for backward compatibility
     Object.entries(namespacedSettings).forEach(([namespace, settings]) => {
         process.env[`__namespaced_${namespace}`] = JSON.stringify(settings);
     });
 
->>>>>>> 40bdb8fa
     return process.env as Settings;
 }
 
@@ -142,7 +137,6 @@
 
 // Initialize settings based on environment
 export const settings = isBrowser() ? environmentSettings : loadEnvConfig();
-<<<<<<< HEAD
 
 elizaLogger.info("Parsed settings:", {
     USE_OPENAI_EMBEDDING: settings.USE_OPENAI_EMBEDDING,
@@ -154,24 +148,21 @@
 });
 
 export default settings;
-=======
-export default settings;
 
 // Add this function to parse namespaced settings
 function parseNamespacedSettings(env: Settings): NamespacedSettings {
     const namespaced: NamespacedSettings = {};
-    
+
     for (const [key, value] of Object.entries(env)) {
         if (!value) continue;
-        
+
         const [namespace, ...rest] = key.split('.');
         if (!namespace || rest.length === 0) continue;
-        
+
         const settingKey = rest.join('.');
         namespaced[namespace] = namespaced[namespace] || {};
         namespaced[namespace][settingKey] = value;
     }
-    
+
     return namespaced;
-}
->>>>>>> 40bdb8fa
+}