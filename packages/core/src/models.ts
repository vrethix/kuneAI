import settings from "./settings.ts";
import {
    Models,
    ModelProviderName,
    ModelClass,
    ModelSettings,
    ImageModelSettings,
    EmbeddingModelSettings,
} from "./types.ts";

export const models: Models = {
    [ModelProviderName.OPENAI]: {
        endpoint: settings.OPENAI_API_URL || "https://api.openai.com/v1",
        model: {
<<<<<<< HEAD
            [ModelClass.SMALL]: {
                name: settings.SMALL_OPENAI_MODEL || "gpt-4o-mini",
                stop: [],
                maxInputTokens: 128000,
                maxOutputTokens: 8192,
                frequency_penalty: 0.0,
                presence_penalty: 0.0,
                temperature: 0.6,
            },
            [ModelClass.MEDIUM]: {
                name: settings.MEDIUM_OPENAI_MODEL || "gpt-4o",
                stop: [],
                maxInputTokens: 128000,
                maxOutputTokens: 8192,
                frequency_penalty: 0.0,
                presence_penalty: 0.0,
                temperature: 0.6,
            },
            [ModelClass.LARGE]: {
                name: settings.LARGE_OPENAI_MODEL || "gpt-4o",
                stop: [],
                maxInputTokens: 128000,
                maxOutputTokens: 8192,
                frequency_penalty: 0.0,
                presence_penalty: 0.0,
                temperature: 0.6,
            },
            [ModelClass.EMBEDDING]: {
                name:
                    settings.EMBEDDING_OPENAI_MODEL || "text-embedding-3-small",
                dimensions: 1536,
            },
            [ModelClass.IMAGE]: {
                name: settings.IMAGE_OPENAI_MODEL || "dall-e-3",
            },
=======
            [ModelClass.SMALL]: settings.SMALL_OPENAI_MODEL || "gpt-4o-mini",
            [ModelClass.MEDIUM]: settings.MEDIUM_OPENAI_MODEL || "gpt-4o",
            [ModelClass.LARGE]: settings.LARGE_OPENAI_MODEL || "gpt-4o",
            [ModelClass.EMBEDDING]:
                settings.EMBEDDING_OPENAI_MODEL || "text-embedding-3-small",
            [ModelClass.IMAGE]: settings.IMAGE_OPENAI_MODEL || "dall-e-3",
>>>>>>> 0be3960c
        },
    },
    [ModelProviderName.ETERNALAI]: {
        endpoint: settings.ETERNALAI_URL,
        model: {
            [ModelClass.SMALL]: {
                name:
                    settings.ETERNALAI_MODEL ||
                    "neuralmagic/Meta-Llama-3.1-405B-Instruct-quantized.w4a16",
                stop: [],
                maxInputTokens: 128000,
                maxOutputTokens: 8192,
                frequency_penalty: 0.0,
                presence_penalty: 0.0,
                temperature: 0.6,
            },
            [ModelClass.MEDIUM]: {
                name:
                    settings.ETERNALAI_MODEL ||
                    "neuralmagic/Meta-Llama-3.1-405B-Instruct-quantized.w4a16",
                stop: [],
                maxInputTokens: 128000,
                maxOutputTokens: 8192,
                frequency_penalty: 0.0,
                presence_penalty: 0.0,
                temperature: 0.6,
            },
            [ModelClass.LARGE]: {
                name:
                    settings.ETERNALAI_MODEL ||
                    "neuralmagic/Meta-Llama-3.1-405B-Instruct-quantized.w4a16",
                stop: [],
                maxInputTokens: 128000,
                maxOutputTokens: 8192,
                frequency_penalty: 0.0,
                presence_penalty: 0.0,
                temperature: 0.6,
            },
        },
    },
    [ModelProviderName.ANTHROPIC]: {
        endpoint: "https://api.anthropic.com/v1",
        model: {
<<<<<<< HEAD
            [ModelClass.SMALL]: {
                name:
                    settings.SMALL_ANTHROPIC_MODEL || "claude-3-haiku-20240307",
                stop: [],
                maxInputTokens: 200000,
                maxOutputTokens: 4096,
                frequency_penalty: 0.4,
                presence_penalty: 0.4,
                temperature: 0.7,
            },
            [ModelClass.MEDIUM]: {
                name:
                    settings.MEDIUM_ANTHROPIC_MODEL ||
                    "claude-3-5-sonnet-20241022",
                stop: [],
                maxInputTokens: 200000,
                maxOutputTokens: 4096,
                frequency_penalty: 0.4,
                presence_penalty: 0.4,
                temperature: 0.7,
            },

            [ModelClass.LARGE]: {
                name:
                    settings.LARGE_ANTHROPIC_MODEL ||
                    "claude-3-5-sonnet-20241022",
                stop: [],
                maxInputTokens: 200000,
                maxOutputTokens: 4096,
                frequency_penalty: 0.4,
                presence_penalty: 0.4,
                temperature: 0.7,
            },
=======
            [ModelClass.SMALL]:
                settings.SMALL_ANTHROPIC_MODEL || "claude-3-haiku-20240307",
            [ModelClass.MEDIUM]:
                settings.MEDIUM_ANTHROPIC_MODEL || "claude-3-5-sonnet-20241022",
            [ModelClass.LARGE]:
                settings.LARGE_ANTHROPIC_MODEL || "claude-3-5-sonnet-20241022",
>>>>>>> 0be3960c
        },
    },
    [ModelProviderName.CLAUDE_VERTEX]: {
        endpoint: "https://api.anthropic.com/v1", // TODO: check
        model: {
            [ModelClass.SMALL]: {
                name: "claude-3-5-sonnet-20241022",
                stop: [],
                maxInputTokens: 200000,
                maxOutputTokens: 8192,
                frequency_penalty: 0.4,
                presence_penalty: 0.4,
                temperature: 0.7,
            },
            [ModelClass.MEDIUM]: {
                name: "claude-3-5-sonnet-20241022",
                stop: [],
                maxInputTokens: 200000,
                maxOutputTokens: 8192,
                frequency_penalty: 0.4,
                presence_penalty: 0.4,
                temperature: 0.7,
            },
            [ModelClass.LARGE]: {
                name: "claude-3-opus-20240229",
                stop: [],
                maxInputTokens: 200000,
                maxOutputTokens: 8192,
                frequency_penalty: 0.4,
                presence_penalty: 0.4,
                temperature: 0.7,
            },
        },
    },
    [ModelProviderName.GROK]: {
        endpoint: "https://api.x.ai/v1",
        model: {
<<<<<<< HEAD
            [ModelClass.SMALL]: {
                name: settings.SMALL_GROK_MODEL || "grok-2-1212",
                stop: [],
                maxInputTokens: 128000,
                maxOutputTokens: 8192,
                frequency_penalty: 0.4,
                presence_penalty: 0.4,
                temperature: 0.7,
            },
            [ModelClass.MEDIUM]: {
                name: settings.MEDIUM_GROK_MODEL || "grok-2-1212",
                stop: [],
                maxInputTokens: 128000,
                maxOutputTokens: 8192,
                frequency_penalty: 0.4,
                presence_penalty: 0.4,
                temperature: 0.7,
            },
            [ModelClass.LARGE]: {
                name: settings.LARGE_GROK_MODEL || "grok-2-1212",
                stop: [],
                maxInputTokens: 128000,
                maxOutputTokens: 8192,
                frequency_penalty: 0.4,
                presence_penalty: 0.4,
                temperature: 0.7,
            },
            [ModelClass.EMBEDDING]: {
                name: settings.EMBEDDING_GROK_MODEL || "grok-2-1212", // not sure about this one
            },
=======
            [ModelClass.SMALL]: settings.SMALL_GROK_MODEL || "grok-2-1212",
            [ModelClass.MEDIUM]: settings.MEDIUM_GROK_MODEL || "grok-2-1212",
            [ModelClass.LARGE]: settings.LARGE_GROK_MODEL || "grok-2-1212",
            [ModelClass.EMBEDDING]:
                settings.EMBEDDING_GROK_MODEL || "grok-2-1212", // not sure about this one
>>>>>>> 0be3960c
        },
    },
    [ModelProviderName.GROQ]: {
        endpoint: "https://api.groq.com/openai/v1",
        model: {
            [ModelClass.SMALL]: {
                name: settings.SMALL_GROQ_MODEL || "llama-3.1-8b-instant",
                stop: [],
                maxInputTokens: 128000,
                maxOutputTokens: 8000,
                frequency_penalty: 0.4,
                presence_penalty: 0.4,
                temperature: 0.7,
            },
            [ModelClass.MEDIUM]: {
                name: settings.MEDIUM_GROQ_MODEL || "llama-3.3-70b-versatile",
                stop: [],
                maxInputTokens: 128000,
                maxOutputTokens: 8000,
                frequency_penalty: 0.4,
                presence_penalty: 0.4,
                temperature: 0.7,
            },
            [ModelClass.LARGE]: {
                name:
                    settings.LARGE_GROQ_MODEL || "llama-3.2-90b-vision-preview",
                stop: [],
                maxInputTokens: 128000,
                maxOutputTokens: 8000,
                frequency_penalty: 0.4,
                presence_penalty: 0.4,
                temperature: 0.7,
            },
            [ModelClass.EMBEDDING]: {
                name: settings.EMBEDDING_GROQ_MODEL || "llama-3.1-8b-instant",
            },
        },
    },
    [ModelProviderName.LLAMACLOUD]: {
        endpoint: "https://api.llamacloud.com/v1",
        model: {
            [ModelClass.SMALL]: {
                name: "meta-llama/Llama-3.2-3B-Instruct-Turbo",
                stop: [],
                maxInputTokens: 128000,
                maxOutputTokens: 8192,
                repetition_penalty: 0.4,
                temperature: 0.7,
            },
            [ModelClass.MEDIUM]: {
                name: "meta-llama-3.1-8b-instruct",
                stop: [],
                maxInputTokens: 128000,
                maxOutputTokens: 8192,
                repetition_penalty: 0.4,
                temperature: 0.7,
            },
            [ModelClass.LARGE]: {
                name: "meta-llama/Meta-Llama-3.1-405B-Instruct-Turbo",
                stop: [],
                maxInputTokens: 128000,
                maxOutputTokens: 8192,
                repetition_penalty: 0.4,
                temperature: 0.7,
            },
            [ModelClass.EMBEDDING]: {
                name: "togethercomputer/m2-bert-80M-32k-retrieval",
            },
            [ModelClass.IMAGE]: {
                name: "black-forest-labs/FLUX.1-schnell",
                steps: 4,
            },
        },
    },
    [ModelProviderName.TOGETHER]: {
        endpoint: "https://api.together.ai/v1",
        model: {
            [ModelClass.SMALL]: {
                name: "meta-llama/Llama-3.2-3B-Instruct-Turbo",
                stop: [],
                maxInputTokens: 128000,
                maxOutputTokens: 8192,
                repetition_penalty: 0.4,
                temperature: 0.7,
            },
            [ModelClass.MEDIUM]: {
                name: "meta-llama-3.1-8b-instruct",
                stop: [],
                maxInputTokens: 128000,
                maxOutputTokens: 8192,
                repetition_penalty: 0.4,
                temperature: 0.7,
            },
            [ModelClass.LARGE]: {
                name: "meta-llama/Meta-Llama-3.1-405B-Instruct-Turbo",
                stop: [],
                maxInputTokens: 128000,
                maxOutputTokens: 8192,
                repetition_penalty: 0.4,
                temperature: 0.7,
            },
            [ModelClass.EMBEDDING]: {
                name: "togethercomputer/m2-bert-80M-32k-retrieval",
            },
            [ModelClass.IMAGE]: {
                name: "black-forest-labs/FLUX.1-schnell",
                steps: 4,
            },
        },
    },
    [ModelProviderName.LLAMALOCAL]: {
        model: {
            [ModelClass.SMALL]: {
                name: "NousResearch/Hermes-3-Llama-3.1-8B-GGUF/resolve/main/Hermes-3-Llama-3.1-8B.Q8_0.gguf?download=true",
                stop: ["<|eot_id|>", "<|eom_id|>"],
                maxInputTokens: 32768,
                maxOutputTokens: 8192,
                repetition_penalty: 0.4,
                temperature: 0.7,
            },
            [ModelClass.MEDIUM]: {
                name: "NousResearch/Hermes-3-Llama-3.1-8B-GGUF/resolve/main/Hermes-3-Llama-3.1-8B.Q8_0.gguf?download=true", // TODO: ?download=true
                stop: ["<|eot_id|>", "<|eom_id|>"],
                maxInputTokens: 32768,
                maxOutputTokens: 8192,
                repetition_penalty: 0.4,
                temperature: 0.7,
            },
            [ModelClass.LARGE]: {
                name: "NousResearch/Hermes-3-Llama-3.1-8B-GGUF/resolve/main/Hermes-3-Llama-3.1-8B.Q8_0.gguf?download=true", // "RichardErkhov/NousResearch_-_Meta-Llama-3.1-70B-gguf", // TODO:
                stop: ["<|eot_id|>", "<|eom_id|>"],
                maxInputTokens: 32768,
                maxOutputTokens: 8192,
                repetition_penalty: 0.4,
                temperature: 0.7,
            },
            [ModelClass.EMBEDDING]: {
                name: "togethercomputer/m2-bert-80M-32k-retrieval",
            },
        },
    },
    [ModelProviderName.GOOGLE]: {
        model: {
<<<<<<< HEAD
            [ModelClass.SMALL]: {
                name:
                    settings.SMALL_GOOGLE_MODEL ||
                    settings.GOOGLE_MODEL ||
                    "gemini-1.5-flash-latest",
                stop: [],
                maxInputTokens: 128000,
                maxOutputTokens: 8192,
                frequency_penalty: 0.4,
                presence_penalty: 0.4,
                temperature: 0.7,
            },
            [ModelClass.MEDIUM]: {
                name:
                    settings.MEDIUM_GOOGLE_MODEL ||
                    settings.GOOGLE_MODEL ||
                    "gemini-1.5-flash-latest",
                stop: [],
                maxInputTokens: 128000,
                maxOutputTokens: 8192,
                frequency_penalty: 0.4,
                presence_penalty: 0.4,
                temperature: 0.7,
            },
            [ModelClass.LARGE]: {
                name:
                    settings.LARGE_GOOGLE_MODEL ||
                    settings.GOOGLE_MODEL ||
                    "gemini-1.5-pro-latest",
                stop: [],
                maxInputTokens: 128000,
                maxOutputTokens: 8192,
                frequency_penalty: 0.4,
                presence_penalty: 0.4,
                temperature: 0.7,
            },
            [ModelClass.EMBEDDING]: {
                name:
                    settings.EMBEDDING_GOOGLE_MODEL ||
                    settings.GOOGLE_MODEL ||
                    "text-embedding-004",
            },
=======
            [ModelClass.SMALL]:
                settings.SMALL_GOOGLE_MODEL ||
                settings.GOOGLE_MODEL ||
                "gemini-2.0-flash-exp",
            [ModelClass.MEDIUM]:
                settings.MEDIUM_GOOGLE_MODEL ||
                settings.GOOGLE_MODEL ||
                "gemini-2.0-flash-exp",
            [ModelClass.LARGE]:
                settings.LARGE_GOOGLE_MODEL ||
                settings.GOOGLE_MODEL ||
                "gemini-2.0-flash-exp",
            [ModelClass.EMBEDDING]:
                settings.EMBEDDING_GOOGLE_MODEL ||
                settings.GOOGLE_MODEL ||
                "text-embedding-004",
>>>>>>> 0be3960c
        },
    },
    [ModelProviderName.REDPILL]: {
        endpoint: "https://api.red-pill.ai/v1",
        // Available models: https://docs.red-pill.ai/get-started/supported-models
        // To test other models, change the models below
        model: {
            [ModelClass.SMALL]: {
                name:
                    settings.SMALL_REDPILL_MODEL ||
                    settings.REDPILL_MODEL ||
                    "gpt-4o-mini",
                stop: [],
                maxInputTokens: 128000,
                maxOutputTokens: 8192,
                frequency_penalty: 0.0,
                presence_penalty: 0.0,
                temperature: 0.6,
            },
            [ModelClass.MEDIUM]: {
                name:
                    settings.MEDIUM_REDPILL_MODEL ||
                    settings.REDPILL_MODEL ||
                    "gpt-4o",
                stop: [],
                maxInputTokens: 128000,
                maxOutputTokens: 8192,
                frequency_penalty: 0.0,
                presence_penalty: 0.0,
                temperature: 0.6,
            },

            [ModelClass.LARGE]: {
                name:
                    settings.LARGE_REDPILL_MODEL ||
                    settings.REDPILL_MODEL ||
                    "gpt-4o",
                stop: [],
                maxInputTokens: 128000,
                maxOutputTokens: 8192,
                frequency_penalty: 0.0,
                presence_penalty: 0.0,
                temperature: 0.6,
            },

            [ModelClass.EMBEDDING]: {
                name: "text-embedding-3-small",
            },
        },
    },
    [ModelProviderName.OPENROUTER]: {
        endpoint: "https://openrouter.ai/api/v1",
        // Available models: https://openrouter.ai/models
        // To test other models, change the models below
        model: {
            [ModelClass.SMALL]: {
                name:
                    settings.SMALL_OPENROUTER_MODEL ||
                    settings.OPENROUTER_MODEL ||
                    "nousresearch/hermes-3-llama-3.1-405b",
                stop: [],
                maxInputTokens: 128000,
                maxOutputTokens: 8192,
                frequency_penalty: 0.4,
                presence_penalty: 0.4,
                temperature: 0.7,
            },
            [ModelClass.MEDIUM]: {
                name:
                    settings.MEDIUM_OPENROUTER_MODEL ||
                    settings.OPENROUTER_MODEL ||
                    "nousresearch/hermes-3-llama-3.1-405b",
                stop: [],
                maxInputTokens: 128000,
                maxOutputTokens: 8192,
                frequency_penalty: 0.4,
                presence_penalty: 0.4,
                temperature: 0.7,
            },
            [ModelClass.LARGE]: {
                name:
                    settings.LARGE_OPENROUTER_MODEL ||
                    settings.OPENROUTER_MODEL ||
                    "nousresearch/hermes-3-llama-3.1-405b",
                stop: [],
                maxInputTokens: 128000,
                maxOutputTokens: 8192,
                frequency_penalty: 0.4,
                presence_penalty: 0.4,
                temperature: 0.7,
            },
            [ModelClass.EMBEDDING]: {
                name: "text-embedding-3-small",
            },
        },
    },
    [ModelProviderName.OLLAMA]: {
        endpoint: settings.OLLAMA_SERVER_URL || "http://localhost:11434",
        model: {
            [ModelClass.SMALL]: {
                name:
                    settings.SMALL_OLLAMA_MODEL ||
                    settings.OLLAMA_MODEL ||
                    "llama3.2",
                stop: [],
                maxInputTokens: 128000,
                maxOutputTokens: 8192,
                frequency_penalty: 0.4,
                presence_penalty: 0.4,
                temperature: 0.7,
            },
            [ModelClass.MEDIUM]: {
                name:
                    settings.MEDIUM_OLLAMA_MODEL ||
                    settings.OLLAMA_MODEL ||
                    "hermes3",
                stop: [],
                maxInputTokens: 128000,
                maxOutputTokens: 8192,
                frequency_penalty: 0.4,
                presence_penalty: 0.4,
                temperature: 0.7,
            },

            [ModelClass.LARGE]: {
                name:
                    settings.LARGE_OLLAMA_MODEL ||
                    settings.OLLAMA_MODEL ||
                    "hermes3:70b",
                stop: [],
                maxInputTokens: 128000,
                maxOutputTokens: 8192,
                frequency_penalty: 0.4,
                presence_penalty: 0.4,
                temperature: 0.7,
            },

            [ModelClass.EMBEDDING]: {
                name: settings.OLLAMA_EMBEDDING_MODEL || "mxbai-embed-large",
                dimensions: 1024,
            },
        },
    },
    [ModelProviderName.HEURIST]: {
        endpoint: "https://llm-gateway.heurist.xyz",
        model: {
            [ModelClass.SMALL]: {
                name:
                    settings.SMALL_HEURIST_MODEL ||
                    "meta-llama/llama-3-70b-instruct",
                stop: [],
                maxInputTokens: 128000,
                maxOutputTokens: 8192,
                repetition_penalty: 0.4,
                temperature: 0.7,
            },
            [ModelClass.MEDIUM]: {
                name:
                    settings.MEDIUM_HEURIST_MODEL ||
                    "meta-llama/llama-3-70b-instruct",
                stop: [],
                maxInputTokens: 128000,
                maxOutputTokens: 8192,
                repetition_penalty: 0.4,
                temperature: 0.7,
            },
            [ModelClass.LARGE]: {
                name:
                    settings.LARGE_HEURIST_MODEL ||
                    "meta-llama/llama-3.1-405b-instruct",
                stop: [],
                maxInputTokens: 128000,
                maxOutputTokens: 8192,
                repetition_penalty: 0.4,
                temperature: 0.7,
            },
            [ModelClass.IMAGE]: {
                name: settings.HEURIST_IMAGE_MODEL || "PepeXL",
                steps: 20,
            },
        },
    },
    [ModelProviderName.GALADRIEL]: {
        endpoint: "https://api.galadriel.com/v1",
        model: {
            [ModelClass.SMALL]: {
                name: "llama3.1:70b",
                stop: [],
                maxInputTokens: 128000,
                maxOutputTokens: 8192,
                frequency_penalty: 0.5,
                presence_penalty: 0.5,
                temperature: 0.8,
            },
            [ModelClass.MEDIUM]: {
                name: "llama3.1:70b",
                stop: [],
                maxInputTokens: 128000,
                maxOutputTokens: 8192,
                frequency_penalty: 0.5,
                presence_penalty: 0.5,
                temperature: 0.8,
            },
            [ModelClass.LARGE]: {
                name: "llama3.1:405b",
                stop: [],
                maxInputTokens: 128000,
                maxOutputTokens: 8192,
                frequency_penalty: 0.5,
                presence_penalty: 0.5,
                temperature: 0.8,
            },
            [ModelClass.EMBEDDING]: {
                name: "gte-large-en-v1.5",
            },
            [ModelClass.IMAGE]: {
                name: "stabilityai/stable-diffusion-xl-base-1.0",
            },
        },
    },
    [ModelProviderName.FAL]: {
        endpoint: "https://api.fal.ai/v1",
        model: {
            [ModelClass.IMAGE]: { name: "fal-ai/flux-lora", steps: 28 },
        },
    },
    [ModelProviderName.GAIANET]: {
        endpoint: settings.GAIANET_SERVER_URL,
        model: {
            [ModelClass.SMALL]: {
                name:
                    settings.GAIANET_MODEL ||
                    settings.SMALL_GAIANET_MODEL ||
                    "llama3b",
                stop: [],
                maxInputTokens: 128000,
                maxOutputTokens: 8192,
                repetition_penalty: 0.4,
                temperature: 0.7,
            },
            [ModelClass.MEDIUM]: {
                name:
                    settings.GAIANET_MODEL ||
                    settings.MEDIUM_GAIANET_MODEL ||
                    "llama",
                stop: [],
                maxInputTokens: 128000,
                maxOutputTokens: 8192,
                repetition_penalty: 0.4,
                temperature: 0.7,
            },
            [ModelClass.LARGE]: {
                name:
                    settings.GAIANET_MODEL ||
                    settings.LARGE_GAIANET_MODEL ||
                    "qwen72b",
                stop: [],
                maxInputTokens: 128000,
                maxOutputTokens: 8192,
                repetition_penalty: 0.4,
                temperature: 0.7,
            },
            [ModelClass.EMBEDDING]: {
                name: settings.GAIANET_EMBEDDING_MODEL || "nomic-embed",
                dimensions: 768,
            },
        },
    },
    [ModelProviderName.ALI_BAILIAN]: {
        endpoint: "https://dashscope.aliyuncs.com/compatible-mode/v1",
        model: {
            [ModelClass.SMALL]: {
                name: "qwen-turbo",
                stop: [],
                maxInputTokens: 128000,
                maxOutputTokens: 8192,
                frequency_penalty: 0.4,
                presence_penalty: 0.4,
                temperature: 0.6,
            },
            [ModelClass.MEDIUM]: {
                name: "qwen-plus",
                stop: [],
                maxInputTokens: 128000,
                maxOutputTokens: 8192,
                frequency_penalty: 0.4,
                presence_penalty: 0.4,
                temperature: 0.6,
            },
            [ModelClass.LARGE]: {
                name: "qwen-max",
                stop: [],
                maxInputTokens: 128000,
                maxOutputTokens: 8192,
                frequency_penalty: 0.4,
                presence_penalty: 0.4,
                temperature: 0.6,
            },
            [ModelClass.IMAGE]: {
                name: "wanx-v1",
            },
        },
    },
    [ModelProviderName.VOLENGINE]: {
        endpoint:
            settings.VOLENGINE_API_URL ||
            "https://open.volcengineapi.com/api/v3/",
<<<<<<< HEAD
        model: {
            [ModelClass.SMALL]: {
                name:
                    settings.SMALL_VOLENGINE_MODEL ||
                    settings.VOLENGINE_MODEL ||
                    "doubao-lite-128k",
                stop: [],
                maxInputTokens: 128000,
                maxOutputTokens: 8192,
                frequency_penalty: 0.4,
                presence_penalty: 0.4,
                temperature: 0.6,
            },
            [ModelClass.MEDIUM]: {
                name:
                    settings.MEDIUM_VOLENGINE_MODEL ||
                    settings.VOLENGINE_MODEL ||
                    "doubao-pro-128k",
                stop: [],
                maxInputTokens: 128000,
                maxOutputTokens: 8192,
                frequency_penalty: 0.4,
                presence_penalty: 0.4,
                temperature: 0.6,
            },
            [ModelClass.LARGE]: {
                name:
                    settings.LARGE_VOLENGINE_MODEL ||
                    settings.VOLENGINE_MODEL ||
                    "doubao-pro-256k",
                stop: [],
                maxInputTokens: 128000,
                maxOutputTokens: 8192,
                frequency_penalty: 0.4,
                presence_penalty: 0.4,
                temperature: 0.6,
            },
            [ModelClass.EMBEDDING]: {
                name: settings.VOLENGINE_EMBEDDING_MODEL || "doubao-embedding",
            },
=======
        settings: {
            stop: [],
            maxInputTokens: 128000,
            maxOutputTokens: 8192,
            frequency_penalty: 0.4,
            presence_penalty: 0.4,
            temperature: 0.6,
        },
        model: {
            [ModelClass.SMALL]:
                settings.SMALL_VOLENGINE_MODEL ||
                settings.VOLENGINE_MODEL ||
                "doubao-lite-128k",
            [ModelClass.MEDIUM]:
                settings.MEDIUM_VOLENGINE_MODEL ||
                settings.VOLENGINE_MODEL ||
                "doubao-pro-128k",
            [ModelClass.LARGE]:
                settings.LARGE_VOLENGINE_MODEL ||
                settings.VOLENGINE_MODEL ||
                "doubao-pro-256k",
            [ModelClass.EMBEDDING]:
                settings.VOLENGINE_EMBEDDING_MODEL || "doubao-embedding",
>>>>>>> 0be3960c
        },
    },
    [ModelProviderName.NANOGPT]: {
        endpoint: "https://nano-gpt.com/api/v1",
        model: {
<<<<<<< HEAD
            [ModelClass.SMALL]: {
                name: settings.SMALL_NANOGPT_MODEL || "gpt-4o-mini",
                stop: [],
                maxInputTokens: 128000,
                maxOutputTokens: 8192,
                frequency_penalty: 0.0,
                presence_penalty: 0.0,
                temperature: 0.6,
            },
            [ModelClass.MEDIUM]: {
                name: settings.MEDIUM_NANOGPT_MODEL || "gpt-4o",
                stop: [],
                maxInputTokens: 128000,
                maxOutputTokens: 8192,
                frequency_penalty: 0.0,
                presence_penalty: 0.0,
                temperature: 0.6,
            },
            [ModelClass.LARGE]: {
                name: settings.LARGE_NANOGPT_MODEL || "gpt-4o",
                stop: [],
                maxInputTokens: 128000,
                maxOutputTokens: 8192,
                frequency_penalty: 0.0,
                presence_penalty: 0.0,
                temperature: 0.6,
            },
=======
            [ModelClass.SMALL]: settings.SMALL_NANOGPT_MODEL || "gpt-4o-mini",
            [ModelClass.MEDIUM]: settings.MEDIUM_NANOGPT_MODEL || "gpt-4o",
            [ModelClass.LARGE]: settings.LARGE_NANOGPT_MODEL || "gpt-4o",
>>>>>>> 0be3960c
        },
    },
    [ModelProviderName.HYPERBOLIC]: {
        endpoint: "https://api.hyperbolic.xyz/v1",
        model: {
            [ModelClass.SMALL]: {
                name:
                    settings.SMALL_HYPERBOLIC_MODEL ||
                    settings.HYPERBOLIC_MODEL ||
                    "meta-llama/Llama-3.2-3B-Instruct",
                stop: [],
                maxInputTokens: 128000,
                maxOutputTokens: 8192,
                temperature: 0.6,
            },
            [ModelClass.MEDIUM]: {
                name:
                    settings.MEDIUM_HYPERBOLIC_MODEL ||
                    settings.HYPERBOLIC_MODEL ||
                    "meta-llama/Meta-Llama-3.1-70B-Instruct",
                stop: [],
                maxInputTokens: 128000,
                maxOutputTokens: 8192,
                temperature: 0.6,
            },
            [ModelClass.LARGE]: {
                name:
                    settings.LARGE_HYPERBOLIC_MODEL ||
                    settings.HYPERBOLIC_MODEL ||
                    "meta-llama/Meta-Llama-3.1-405-Instruct",
                stop: [],
                maxInputTokens: 128000,
                maxOutputTokens: 8192,
                temperature: 0.6,
            },
            [ModelClass.IMAGE]: {
                name: settings.IMAGE_HYPERBOLIC_MODEL || "FLUX.1-dev",
            },
        },
    },
    [ModelProviderName.VENICE]: {
        endpoint: "https://api.venice.ai/api/v1",
        model: {
<<<<<<< HEAD
            [ModelClass.SMALL]: {
                name: settings.SMALL_VENICE_MODEL || "llama-3.3-70b",
                stop: [],
                maxInputTokens: 128000,
                maxOutputTokens: 8192,
                temperature: 0.6,
            },
            [ModelClass.MEDIUM]: {
                name: settings.MEDIUM_VENICE_MODEL || "llama-3.3-70b",
                stop: [],
                maxInputTokens: 128000,
                maxOutputTokens: 8192,
                temperature: 0.6,
            },
            [ModelClass.LARGE]: {
                name: settings.LARGE_VENICE_MODEL || "llama-3.1-405b",
                stop: [],
                maxInputTokens: 128000,
                maxOutputTokens: 8192,
                temperature: 0.6,
            },
            [ModelClass.IMAGE]: {
                name: settings.IMAGE_VENICE_MODEL || "fluently-xl",
            },
=======
            [ModelClass.SMALL]: settings.SMALL_VENICE_MODEL || "llama-3.3-70b",
            [ModelClass.MEDIUM]:
                settings.MEDIUM_VENICE_MODEL || "llama-3.3-70b",
            [ModelClass.LARGE]: settings.LARGE_VENICE_MODEL || "llama-3.1-405b",
            [ModelClass.IMAGE]: settings.IMAGE_VENICE_MODEL || "fluently-xl",
>>>>>>> 0be3960c
        },
    },
    [ModelProviderName.AKASH_CHAT_API]: {
        endpoint: "https://chatapi.akash.network/api/v1",
        model: {
            [ModelClass.SMALL]: {
                name:
                    settings.SMALL_AKASH_CHAT_API_MODEL ||
                    "Meta-Llama-3-2-3B-Instruct",
                stop: [],
                maxInputTokens: 128000,
                maxOutputTokens: 8192,
                temperature: 0.6,
            },
            [ModelClass.MEDIUM]: {
                name:
                    settings.MEDIUM_AKASH_CHAT_API_MODEL ||
                    "Meta-Llama-3-3-70B-Instruct",
                stop: [],
                maxInputTokens: 128000,
                maxOutputTokens: 8192,
                temperature: 0.6,
            },
            [ModelClass.LARGE]: {
                name:
                    settings.LARGE_AKASH_CHAT_API_MODEL ||
                    "Meta-Llama-3-1-405B-Instruct-FP8",
                stop: [],
                maxInputTokens: 128000,
                maxOutputTokens: 8192,
                temperature: 0.6,
            },
        },
    },
    [ModelProviderName.LIVEPEER]: {
        // livepeer endpoint is handled from the sdk
        model: {
<<<<<<< HEAD
            [ModelClass.IMAGE]: {
                name:
                    settings.LIVEPEER_IMAGE_MODEL || "ByteDance/SDXL-Lightning",
            },
=======
            [ModelClass.SMALL]: "",
            [ModelClass.MEDIUM]: "",
            [ModelClass.LARGE]: "",
            [ModelClass.EMBEDDING]: "",
            [ModelClass.IMAGE]:
                settings.LIVEPEER_IMAGE_MODEL || "ByteDance/SDXL-Lightning",
>>>>>>> 0be3960c
        },
    },
};

export function getModelSettings(
    provider: ModelProviderName,
    type: ModelClass
): ModelSettings | undefined {
    return models[provider]?.model[type] as ModelSettings | undefined;
}

export function getImageModelSettings(
    provider: ModelProviderName
): ImageModelSettings | undefined {
    return models[provider]?.model[ModelClass.IMAGE] as
        | ImageModelSettings
        | undefined;
}

export function getEmbeddingModelSettings(
    provider: ModelProviderName
): EmbeddingModelSettings | undefined {
    return models[provider]?.model[ModelClass.EMBEDDING] as
        | EmbeddingModelSettings
        | undefined;
}

export function getEndpoint(provider: ModelProviderName) {
    return models[provider].endpoint;
}<|MERGE_RESOLUTION|>--- conflicted
+++ resolved
@@ -12,7 +12,6 @@
     [ModelProviderName.OPENAI]: {
         endpoint: settings.OPENAI_API_URL || "https://api.openai.com/v1",
         model: {
-<<<<<<< HEAD
             [ModelClass.SMALL]: {
                 name: settings.SMALL_OPENAI_MODEL || "gpt-4o-mini",
                 stop: [],
@@ -48,14 +47,6 @@
             [ModelClass.IMAGE]: {
                 name: settings.IMAGE_OPENAI_MODEL || "dall-e-3",
             },
-=======
-            [ModelClass.SMALL]: settings.SMALL_OPENAI_MODEL || "gpt-4o-mini",
-            [ModelClass.MEDIUM]: settings.MEDIUM_OPENAI_MODEL || "gpt-4o",
-            [ModelClass.LARGE]: settings.LARGE_OPENAI_MODEL || "gpt-4o",
-            [ModelClass.EMBEDDING]:
-                settings.EMBEDDING_OPENAI_MODEL || "text-embedding-3-small",
-            [ModelClass.IMAGE]: settings.IMAGE_OPENAI_MODEL || "dall-e-3",
->>>>>>> 0be3960c
         },
     },
     [ModelProviderName.ETERNALAI]: {
@@ -99,7 +90,6 @@
     [ModelProviderName.ANTHROPIC]: {
         endpoint: "https://api.anthropic.com/v1",
         model: {
-<<<<<<< HEAD
             [ModelClass.SMALL]: {
                 name:
                     settings.SMALL_ANTHROPIC_MODEL || "claude-3-haiku-20240307",
@@ -133,14 +123,6 @@
                 presence_penalty: 0.4,
                 temperature: 0.7,
             },
-=======
-            [ModelClass.SMALL]:
-                settings.SMALL_ANTHROPIC_MODEL || "claude-3-haiku-20240307",
-            [ModelClass.MEDIUM]:
-                settings.MEDIUM_ANTHROPIC_MODEL || "claude-3-5-sonnet-20241022",
-            [ModelClass.LARGE]:
-                settings.LARGE_ANTHROPIC_MODEL || "claude-3-5-sonnet-20241022",
->>>>>>> 0be3960c
         },
     },
     [ModelProviderName.CLAUDE_VERTEX]: {
@@ -178,7 +160,6 @@
     [ModelProviderName.GROK]: {
         endpoint: "https://api.x.ai/v1",
         model: {
-<<<<<<< HEAD
             [ModelClass.SMALL]: {
                 name: settings.SMALL_GROK_MODEL || "grok-2-1212",
                 stop: [],
@@ -209,13 +190,6 @@
             [ModelClass.EMBEDDING]: {
                 name: settings.EMBEDDING_GROK_MODEL || "grok-2-1212", // not sure about this one
             },
-=======
-            [ModelClass.SMALL]: settings.SMALL_GROK_MODEL || "grok-2-1212",
-            [ModelClass.MEDIUM]: settings.MEDIUM_GROK_MODEL || "grok-2-1212",
-            [ModelClass.LARGE]: settings.LARGE_GROK_MODEL || "grok-2-1212",
-            [ModelClass.EMBEDDING]:
-                settings.EMBEDDING_GROK_MODEL || "grok-2-1212", // not sure about this one
->>>>>>> 0be3960c
         },
     },
     [ModelProviderName.GROQ]: {
@@ -359,12 +333,11 @@
     },
     [ModelProviderName.GOOGLE]: {
         model: {
-<<<<<<< HEAD
             [ModelClass.SMALL]: {
                 name:
                     settings.SMALL_GOOGLE_MODEL ||
                     settings.GOOGLE_MODEL ||
-                    "gemini-1.5-flash-latest",
+                    "gemini-2.0-flash-exp",
                 stop: [],
                 maxInputTokens: 128000,
                 maxOutputTokens: 8192,
@@ -376,7 +349,7 @@
                 name:
                     settings.MEDIUM_GOOGLE_MODEL ||
                     settings.GOOGLE_MODEL ||
-                    "gemini-1.5-flash-latest",
+                    "gemini-2.0-flash-exp",
                 stop: [],
                 maxInputTokens: 128000,
                 maxOutputTokens: 8192,
@@ -388,7 +361,7 @@
                 name:
                     settings.LARGE_GOOGLE_MODEL ||
                     settings.GOOGLE_MODEL ||
-                    "gemini-1.5-pro-latest",
+                    "gemini-2.0-flash-exp",
                 stop: [],
                 maxInputTokens: 128000,
                 maxOutputTokens: 8192,
@@ -402,24 +375,6 @@
                     settings.GOOGLE_MODEL ||
                     "text-embedding-004",
             },
-=======
-            [ModelClass.SMALL]:
-                settings.SMALL_GOOGLE_MODEL ||
-                settings.GOOGLE_MODEL ||
-                "gemini-2.0-flash-exp",
-            [ModelClass.MEDIUM]:
-                settings.MEDIUM_GOOGLE_MODEL ||
-                settings.GOOGLE_MODEL ||
-                "gemini-2.0-flash-exp",
-            [ModelClass.LARGE]:
-                settings.LARGE_GOOGLE_MODEL ||
-                settings.GOOGLE_MODEL ||
-                "gemini-2.0-flash-exp",
-            [ModelClass.EMBEDDING]:
-                settings.EMBEDDING_GOOGLE_MODEL ||
-                settings.GOOGLE_MODEL ||
-                "text-embedding-004",
->>>>>>> 0be3960c
         },
     },
     [ModelProviderName.REDPILL]: {
@@ -727,7 +682,6 @@
         endpoint:
             settings.VOLENGINE_API_URL ||
             "https://open.volcengineapi.com/api/v3/",
-<<<<<<< HEAD
         model: {
             [ModelClass.SMALL]: {
                 name:
@@ -768,37 +722,11 @@
             [ModelClass.EMBEDDING]: {
                 name: settings.VOLENGINE_EMBEDDING_MODEL || "doubao-embedding",
             },
-=======
-        settings: {
-            stop: [],
-            maxInputTokens: 128000,
-            maxOutputTokens: 8192,
-            frequency_penalty: 0.4,
-            presence_penalty: 0.4,
-            temperature: 0.6,
-        },
-        model: {
-            [ModelClass.SMALL]:
-                settings.SMALL_VOLENGINE_MODEL ||
-                settings.VOLENGINE_MODEL ||
-                "doubao-lite-128k",
-            [ModelClass.MEDIUM]:
-                settings.MEDIUM_VOLENGINE_MODEL ||
-                settings.VOLENGINE_MODEL ||
-                "doubao-pro-128k",
-            [ModelClass.LARGE]:
-                settings.LARGE_VOLENGINE_MODEL ||
-                settings.VOLENGINE_MODEL ||
-                "doubao-pro-256k",
-            [ModelClass.EMBEDDING]:
-                settings.VOLENGINE_EMBEDDING_MODEL || "doubao-embedding",
->>>>>>> 0be3960c
         },
     },
     [ModelProviderName.NANOGPT]: {
         endpoint: "https://nano-gpt.com/api/v1",
         model: {
-<<<<<<< HEAD
             [ModelClass.SMALL]: {
                 name: settings.SMALL_NANOGPT_MODEL || "gpt-4o-mini",
                 stop: [],
@@ -826,11 +754,6 @@
                 presence_penalty: 0.0,
                 temperature: 0.6,
             },
-=======
-            [ModelClass.SMALL]: settings.SMALL_NANOGPT_MODEL || "gpt-4o-mini",
-            [ModelClass.MEDIUM]: settings.MEDIUM_NANOGPT_MODEL || "gpt-4o",
-            [ModelClass.LARGE]: settings.LARGE_NANOGPT_MODEL || "gpt-4o",
->>>>>>> 0be3960c
         },
     },
     [ModelProviderName.HYPERBOLIC]: {
@@ -874,7 +797,6 @@
     [ModelProviderName.VENICE]: {
         endpoint: "https://api.venice.ai/api/v1",
         model: {
-<<<<<<< HEAD
             [ModelClass.SMALL]: {
                 name: settings.SMALL_VENICE_MODEL || "llama-3.3-70b",
                 stop: [],
@@ -899,13 +821,6 @@
             [ModelClass.IMAGE]: {
                 name: settings.IMAGE_VENICE_MODEL || "fluently-xl",
             },
-=======
-            [ModelClass.SMALL]: settings.SMALL_VENICE_MODEL || "llama-3.3-70b",
-            [ModelClass.MEDIUM]:
-                settings.MEDIUM_VENICE_MODEL || "llama-3.3-70b",
-            [ModelClass.LARGE]: settings.LARGE_VENICE_MODEL || "llama-3.1-405b",
-            [ModelClass.IMAGE]: settings.IMAGE_VENICE_MODEL || "fluently-xl",
->>>>>>> 0be3960c
         },
     },
     [ModelProviderName.AKASH_CHAT_API]: {
@@ -943,19 +858,10 @@
     [ModelProviderName.LIVEPEER]: {
         // livepeer endpoint is handled from the sdk
         model: {
-<<<<<<< HEAD
             [ModelClass.IMAGE]: {
                 name:
                     settings.LIVEPEER_IMAGE_MODEL || "ByteDance/SDXL-Lightning",
             },
-=======
-            [ModelClass.SMALL]: "",
-            [ModelClass.MEDIUM]: "",
-            [ModelClass.LARGE]: "",
-            [ModelClass.EMBEDDING]: "",
-            [ModelClass.IMAGE]:
-                settings.LIVEPEER_IMAGE_MODEL || "ByteDance/SDXL-Lightning",
->>>>>>> 0be3960c
         },
     },
 };
